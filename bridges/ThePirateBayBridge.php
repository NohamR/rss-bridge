<?php
class ThePirateBayBridge extends BridgeAbstract{

	const MAINTAINER = "mitsukarenai";
	const NAME = "The Pirate Bay";
	const URI = "https://thepiratebay.org/";
	const DESCRIPTION = "Returns results for the keywords. You can put several list of keywords by separating them with a semicolon (e.g. \"one show;another show\"). Category based search needs the category number as input. User based search takes the Uploader name. Search can be done in a specified category";

    const PARAMETERS = array( array(
        'q'=>array(
            'name'=>'keywords, separated by semicolons',
            'exampleValue'=>'first list;second list;…',
            'required'=>true
        ),
        'crit'=>array(
            'type'=>'list',
            'name'=>'Search type',
            'values'=>array(
                'search'=>'search',
                'category'=>'cat',
                'user'=>'usr'                
            )
        ),
        'cat_check'=>array(
            'type'=>'checkbox',
            'name'=>'Specify category for normal search ?',
        ),
		'cat'=>array(
            'name'=>'Category number',
            'exampleValue'=>'100, 200… See TPB for category number'
        ),
    ));

	public function collectData(){

        function parseDateTimestamp($element){
                $guessedDate = $element->find('font',0)->plaintext;
                $guessedDate = explode("Uploaded ",$guessedDate)[1];
                $guessedDate = explode(",",$guessedDate)[0];
                if (count(explode(":",$guessedDate)) == 1)
                {
                    $guessedDate = strptime($guessedDate, '%m-%d&nbsp;%Y');
                    $timestamp   = mktime(0, 0, 0,
                                          $guessedDate['tm_mon'] + 1, $guessedDate['tm_mday'], 1900+$guessedDate['tm_year']);
                }
                else if (explode("&nbsp;",$guessedDate)[0] == 'Today')
                {
                    $guessedDate = strptime(explode("&nbsp;",$guessedDate)[1], '%H:%M');
                    $timestamp   = mktime($guessedDate['tm_hour'],    $guessedDate['tm_min'],  0,
                                          date('m'), date('d'), date('Y'));

                }
                else if (explode("&nbsp;",$guessedDate)[0] == 'Y-day')
                {
                    $guessedDate = strptime(explode("&nbsp;",$guessedDate)[1], '%H:%M');
                    $timestamp   = mktime($guessedDate['tm_hour'],    $guessedDate['tm_min'],  0,
                                          date('m',time()-24*60*60), date('d',time()-24*60*60), date('Y',time()-24*60*60));

                }
                else
                {
                    $guessedDate = strptime($guessedDate, '%m-%d&nbsp;%H:%M');
                    $timestamp   = mktime($guessedDate['tm_hour'],    $guessedDate['tm_min'],  0,
                                          $guessedDate['tm_mon'] + 1, $guessedDate['tm_mday'], date('Y'));
                }
                return $timestamp;
        }

		$catBool = $this->getInput('cat_check');
		if ($catBool)
		{
			$catNum = $this->getInput('cat');
		}			
		$critList = $this->getInput('crit');
        $keywordsList = explode(";",$this->getInput('q'));
        foreach($keywordsList as $keywords){
<<<<<<< HEAD
          switch ($critList) {
		    case "search":
				if ($catBool == FALSE)
				{
					$html = $this->getSimpleHTMLDOM(self::URI.'search/'.rawurlencode($keywords).'/0/3/0')
						or $this->returnServerError('Could not request TPB.');
				}
				else
				{
					$html = $this->getSimpleHTMLDOM(self::URI.'search/'.rawurlencode($keywords).'/0/3/'.rawurlencode($catNum))
						or $this->returnServerError('Could not request TPB.');
				}
		        break;
		    case "cat":
		          $html = $this->getSimpleHTMLDOM(self::URI.'browse/'.rawurlencode($keywords).'/0/3/0')
            		or $this->returnServerError('Could not request TPB.');
		        break;
		    case "usr":
		        $html = $this->getSimpleHTMLDOM(self::URI.'user/'.rawurlencode($keywords).'/0/3/0')
            		or $this->returnServerError('Could not request TPB.');
		        break;
		  }

=======
          $html = getSimpleHTMLDOM(self::URI.'search/'.rawurlencode($keywords).'/0/3/0')
            or returnServerError('Could not request TPB.');
>>>>>>> a1ef589f

            if ($html->find('table#searchResult', 0) == FALSE)
                returnServerError('No result for query '.$keywords);


            foreach($html->find('tr') as $element) {
                $item = array();
                $item['uri'] = $element->find('a',3)->href;                
                $item['id'] = self::URI.$element->find('a.detLink',0)->href;
                $item['timestamp'] = parseDateTimestamp($element);
                $item['author'] = $element->find('a.detDesc',0)->plaintext;
                $item['title'] = $element->find('a.detLink',0)->plaintext;
                $item['seeders'] = (int)$element->find('td',2)->plaintext;
                $item['leechers'] = (int)$element->find('td',3)->plaintext;
                $item['content'] = $element->find('font',0)->plaintext.'<br>seeders: '.$item['seeders'].' | leechers: '.$item['leechers'].'<br><a href="'.$item['id'].'">info page</a>';
                if(isset($item['title']))
                    $this->items[] = $item;
            }
        }
	}
}<|MERGE_RESOLUTION|>--- conflicted
+++ resolved
@@ -18,7 +18,7 @@
             'values'=>array(
                 'search'=>'search',
                 'category'=>'cat',
-                'user'=>'usr'                
+                'user'=>'usr'
             )
         ),
         'cat_check'=>array(
@@ -70,38 +70,32 @@
 		if ($catBool)
 		{
 			$catNum = $this->getInput('cat');
-		}			
+		}
 		$critList = $this->getInput('crit');
         $keywordsList = explode(";",$this->getInput('q'));
         foreach($keywordsList as $keywords){
-<<<<<<< HEAD
           switch ($critList) {
 		    case "search":
 				if ($catBool == FALSE)
 				{
-					$html = $this->getSimpleHTMLDOM(self::URI.'search/'.rawurlencode($keywords).'/0/3/0')
-						or $this->returnServerError('Could not request TPB.');
+					$html = getSimpleHTMLDOM(self::URI.'search/'.rawurlencode($keywords).'/0/3/0')
+						or returnServerError('Could not request TPB.');
 				}
 				else
 				{
-					$html = $this->getSimpleHTMLDOM(self::URI.'search/'.rawurlencode($keywords).'/0/3/'.rawurlencode($catNum))
-						or $this->returnServerError('Could not request TPB.');
+					$html = getSimpleHTMLDOM(self::URI.'search/'.rawurlencode($keywords).'/0/3/'.rawurlencode($catNum))
+						or returnServerError('Could not request TPB.');
 				}
 		        break;
 		    case "cat":
-		          $html = $this->getSimpleHTMLDOM(self::URI.'browse/'.rawurlencode($keywords).'/0/3/0')
-            		or $this->returnServerError('Could not request TPB.');
+		          $html = getSimpleHTMLDOM(self::URI.'browse/'.rawurlencode($keywords).'/0/3/0')
+            		or returnServerError('Could not request TPB.');
 		        break;
 		    case "usr":
-		        $html = $this->getSimpleHTMLDOM(self::URI.'user/'.rawurlencode($keywords).'/0/3/0')
-            		or $this->returnServerError('Could not request TPB.');
+		        $html = getSimpleHTMLDOM(self::URI.'user/'.rawurlencode($keywords).'/0/3/0')
+            		or returnServerError('Could not request TPB.');
 		        break;
 		  }
-
-=======
-          $html = getSimpleHTMLDOM(self::URI.'search/'.rawurlencode($keywords).'/0/3/0')
-            or returnServerError('Could not request TPB.');
->>>>>>> a1ef589f
 
             if ($html->find('table#searchResult', 0) == FALSE)
                 returnServerError('No result for query '.$keywords);
@@ -109,7 +103,7 @@
 
             foreach($html->find('tr') as $element) {
                 $item = array();
-                $item['uri'] = $element->find('a',3)->href;                
+                $item['uri'] = $element->find('a',3)->href;
                 $item['id'] = self::URI.$element->find('a.detLink',0)->href;
                 $item['timestamp'] = parseDateTimestamp($element);
                 $item['author'] = $element->find('a.detDesc',0)->plaintext;

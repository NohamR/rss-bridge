--- conflicted
+++ resolved
@@ -41,14 +41,8 @@
 
 		$context = stream_context_create($opts);
 
-<<<<<<< HEAD
-        $category=$this->getInput('u');
-		if (empty($category)) {
-            $html = $this->getSimpleHTMLDOM($this->uri.$category.'/rss')
-=======
 		if (empty($this->getInput('u'))) {
             $html = $this->getSimpleHTMLDOM(self::URI.$this->getInput('u').'/rss')
->>>>>>> 9a0da733
                 or $this->returnServerError('Could not request DauphineLibere.');
 		} else {
             $html = $this->getSimpleHTMLDOM(self::URI.'rss')

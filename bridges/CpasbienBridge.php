<?php
class CpasbienBridge extends HttpCachingBridgeAbstract{

    public $maintainer = "lagaisse";
    public $name = "Cpasbien Bridge";
    public $uri = "http://www.cpasbien.io";
    public $description = "Returns latest torrents from a request query";

    public $parameters = array( array(
        'q'=>array(
            'name'=>'Search',
            'required'=>true,
            'title'=>'Type your search'
        )
    ));

    public function collectData(){
        $request = str_replace(" ","-",trim($this->getInput('q')));
        $html = $this->getSimpleHTMLDOM($this->uri.'/recherche/'.urlencode($request).'.html')
            or $this->returnServerError('No results for this query.');

        foreach ($html->find('#gauche',0)->find('div') as $episode) {
            if ($episode->getAttribute('class')=='ligne0' ||
                $episode->getAttribute('class')=='ligne1')
            {
<<<<<<< HEAD

                $htmlepisode=$this->get_cached($episode->find('a', 0)->getAttribute('href'));
=======
                $htmlepisode=str_get_html($this->get_cached($episode->find('a', 0)->getAttribute('href')));
>>>>>>> 8c7b53b8

                $item = array();
                $item['author'] = $episode->find('a', 0)->text();
                $item['title'] = $episode->find('a', 0)->text();
                $item['timestamp'] = $this->get_cached_time($episode->find('a', 0)->getAttribute('href'));
                $textefiche=$htmlepisode->find('#textefiche', 0)->find('p',1);
                if (isset($textefiche)) {
                    $item['content'] = $textefiche->text();
                } else {
                    $p=$htmlepisode->find('#textefiche',0)->find('p');
                    if(!empty($p)){
                        $item['content'] = $htmlepisode->find('#textefiche', 0)->find('p',0)->text();
                    }
                }

                $item['id'] = $episode->find('a', 0)->getAttribute('href');
                $item['uri'] = $this->uri . $htmlepisode->find('#telecharger',0)->getAttribute('href');
                $this->items[] = $item;
            }
        }
    }


    public function getName(){
        return $this->getInput('q').' : '.$this->name;
    }

    public function getCacheDuration(){
        return 60*60*24; // 24 hours
    }
}<|MERGE_RESOLUTION|>--- conflicted
+++ resolved
@@ -23,12 +23,7 @@
             if ($episode->getAttribute('class')=='ligne0' ||
                 $episode->getAttribute('class')=='ligne1')
             {
-<<<<<<< HEAD
-
                 $htmlepisode=$this->get_cached($episode->find('a', 0)->getAttribute('href'));
-=======
-                $htmlepisode=str_get_html($this->get_cached($episode->find('a', 0)->getAttribute('href')));
->>>>>>> 8c7b53b8
 
                 $item = array();
                 $item['author'] = $episode->find('a', 0)->text();

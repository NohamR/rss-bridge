<?php
class AllocineFRBridge extends BridgeAbstract{


    const MAINTAINER = "superbaillot.net";
    const NAME = "Allo Cine Bridge";
<<<<<<< HEAD
    const URI = "http://www.allocine.fr";
    const CACHE_TIMEOUT = 25200; // 7h
=======
    const URI = "http://www.allocine.fr/";
>>>>>>> 41540e24
    const DESCRIPTION = "Bridge for allocine.fr";
    const PARAMETERS = array( array(
        'category'=>array(
            'name'=>'category',
            'type'=>'list',
            'required'=>true,
            'exampleValue'=>'Faux Raccord',
            'title'=>'Select your category',
            'values'=>array(
                'Faux Raccord'=>'faux-raccord',
                'Top 5'=>'top-5',
                'Tueurs en Séries'=>'tueurs-en-serie'
            )
        )
    ));

    public function getURI(){
        switch($this->getInput('category')){
        case 'faux-raccord':
            $uri = static::URI.'video/programme-12284/saison-27129/';
            break;
        case 'top-5':
            $uri = static::URI.'video/programme-12299/saison-29561/';
            break;
        case 'tueurs-en-serie':
            $uri = static::URI.'video/programme-12286/saison-22938/';
            break;
        }

        return $uri;
    }

    public function getName(){
        return self::NAME.' : '
            .array_search(
                $this->getInput('category'),
                self::PARAMETERS[$this->queriedContext]['category']['values']
            );
    }

    public function collectData(){

        $html = $this->getSimpleHTMLDOM($this->getURI())
            or $this->returnServerError("Could not request ".$this->getURI()." !");

        $category=array_search(
                $this->getInput('category'),
                self::PARAMETERS[$this->queriedContext]['category']['values']
            );


        foreach($html->find('figure.media-meta-fig') as $element)
        {
            $item = array();

            $title = $element->find('div.titlebar h3.title a', 0);
            $content = trim($element->innertext);
            $figCaption = strpos($content, $category);

            if($figCaption !== false)
            {
                $content = str_replace('src="/', 'src="'.static::URI, $content);
                $content = str_replace('href="/', 'href="'.static::URI, $content);
                $content = str_replace('src=\'/', 'src=\''.static::URI, $content);
                $content = str_replace('href=\'/', 'href=\''.static::URI, $content);
                $item['content'] = $content;
                $item['title'] = trim($title->innertext);
                $item['uri'] = static::URI . $title->href;
                $this->items[] = $item;
            }
        }
    }

}<|MERGE_RESOLUTION|>--- conflicted
+++ resolved
@@ -4,12 +4,8 @@
 
     const MAINTAINER = "superbaillot.net";
     const NAME = "Allo Cine Bridge";
-<<<<<<< HEAD
-    const URI = "http://www.allocine.fr";
     const CACHE_TIMEOUT = 25200; // 7h
-=======
     const URI = "http://www.allocine.fr/";
->>>>>>> 41540e24
     const DESCRIPTION = "Bridge for allocine.fr";
     const PARAMETERS = array( array(
         'category'=>array(

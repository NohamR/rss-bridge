--- conflicted
+++ resolved
@@ -153,11 +153,7 @@
 
         if($this->getInput('c')){
           $uri=static::URI.$this->getInput('u').'/'.$this->getInput('p').'/issues/'.$issueNbr;
-<<<<<<< HEAD
-          $issue=$this->getSimpleHTMLDOMCached($uri,static::CACHE_TIMEOUT);
-=======
-          $issue=getSimpleHTMLDOMCached($uri,1800);
->>>>>>> a1ef589f
+          $issue=getSimpleHTMLDOMCached($uri,static::CACHE_TIMEOUT);
           if($issue){
             $this->items=array_merge($this->items,$this->extractIssueComments($issue));
             continue;

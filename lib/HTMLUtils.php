--- conflicted
+++ resolved
@@ -133,19 +133,9 @@
 	var $keptAttributes;
 	var $onlyKeepText;
 
-<<<<<<< HEAD
+
 	public static $DEFAULT_CLEAR_TAGS = ["script", "iframe"];
 	public static $KEPT_ATTRIBUTES = ["title", "href", "src"];
-=======
-/*
-// disabled due to PHP <5.6 breakage
-	const DEFAULT_CLEAR_TAGS = ["script", "iframe"];
-	const KEPT_ATTRIBUTES = ["title", "href", "src"];
-*/
-	const DEFAULT_CLEAR_TAGS = null;
-	const KEPT_ATTRIBUTES = null;
-// -----------------------------------------------
->>>>>>> 4c86f383
 
 	const ONLY_TEXT = null;
 
